--- conflicted
+++ resolved
@@ -135,12 +135,8 @@
     "types-protobuf",
     "types-psutil",
     "types-python-dateutil",
-<<<<<<< HEAD
     "wikipedia",
     "groq",
-    "vllm",
-=======
->>>>>>> ccd0edf6
     "wikipedia"
 ]
 doc = ["quarto-cli", "jupyter"]
