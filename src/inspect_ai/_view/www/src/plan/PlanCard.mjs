--- conflicted
+++ resolved
@@ -17,10 +17,6 @@
       <${CardBody} id="${kPlanCardBodyId}" style=${{
         paddingTop: "0",
         paddingBottom: "0",
-<<<<<<< HEAD
-        borderTop: "solid var(--bs-border-color) 1px",
-=======
->>>>>>> 601e1d70
       }}>
       
         <${PlanDetailView}
@@ -362,14 +358,9 @@
   return html`
     <div style=${{ paddingTop: "0", paddingBottom: "1em", marginLeft: "0" }}>
       <div
-<<<<<<< HEAD
-        class="row"
-        style=${{
-=======
         style=${{
           display: "grid",
           gridTemplateColumns: `repeat(${taskColumns.length}, auto)`,
->>>>>>> 601e1d70
           justifyContent: "space-between",
           flexWrap: "wrap",
           paddingBottom: "0.7rem",
