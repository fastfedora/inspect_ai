--- conflicted
+++ resolved
@@ -1,10 +1,6 @@
 import { html } from "htm/preact";
 import { ApplicationIcons } from "../appearance/Icons.mjs";
-<<<<<<< HEAD
-import { FontSize } from "../appearance/Fonts.mjs";
-=======
 import { FontSize, TextStyle } from "../appearance/Fonts.mjs";
->>>>>>> 601e1d70
 
 export const CardHeader = ({ id, icon, label, classes, style, children }) => {
   return html`<div
@@ -28,15 +24,11 @@
             paddingRight: "0.2rem",
           }}
         ></i>`
-<<<<<<< HEAD
-      : ""}
-=======
       : html`<span
           style=${{
             paddingRight: "0.2rem",
           }}
         ></span>`}
->>>>>>> 601e1d70
     ${label ? label : ""} ${children}
   </div> `;
 };
